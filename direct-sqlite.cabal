name: direct-sqlite
version: 2.1
build-type: Simple
license: BSD3
license-file: LICENSE
copyright: Copyright (c) 2012 Irene Knapp
author: Irene Knapp <ireney.knapp@gmail.com>
maintainer: ireney.knapp@gmail.com
homepage: http://ireneknapp.com/software/
bug-reports: https://github.com/IreneKnapp/direct-sqlite/issues/new
category: Database
synopsis: Low-level binding to SQLite3.  Includes UTF8 and BLOB support.
Cabal-version: >= 1.10
Build-type: Simple
description:
<<<<<<< HEAD
  This package is not very different from the other SQLite3 bindings out
  there, but it fixes a few deficiencies I was finding.  It is not as
  complete as bindings-sqlite3, but is slightly higher-level, in that it
  supports marshalling of data values to and from the database.  In
  particular, it supports strings encoded as UTF8, and BLOBs represented
  as ByteStrings.
  
  Version 2.1 improves handling of invalid UTF-8 and changes error handling
  to be more complete.  It also adds a build flag to build against the system
  sqlite instead of the bundled one, optionally (disabled by default).
  
  Version 2.0 uses Text for strings instead of String.
  
  Version 1.1.0.1 switches to the Faction packaging system and makes no other
=======
  This package is not very different from the other SQLite3 bindings out there, but
  it fixes a few deficiencies I was finding.  It is not as complete as bindings-sqlite3,
  but is slightly higher-level, in that it supports marshalling of data values to and
  from the database.  In particular, it supports strings encoded as UTF8, and BLOBs
  represented as ByteStrings.
  .
  Release history:
  .
  [2.0] uses Text for strings instead of String.
  .
  [1.1.0.1] switches to the Faction packaging system and makes no other
>>>>>>> 7649ce4f
  changes.
  .
  [1.1] adds the SQLite amalgamation file (version 3.7.5) to the project, so that
  there are no external dependencies.

extra-source-files:
  sqlite3.c
  sqlite3.h

Source-Repository head
  type: git
  location: git://github.com/IreneKnapp/direct-sqlite.git

flag systemlib
  description: Use the system-wide sqlite library
  default: False

Library
  exposed-modules:
    Database.SQLite3
    Database.SQLite3.Direct
    Database.SQLite3.Bindings
    Database.SQLite3.Bindings.Types

  if flag(systemlib) {
    cpp-options: -Ddirect_sqlite_systemlib
    extra-libraries: sqlite3
  } else {
    c-sources: cbits/sqlite3.c
  }

  include-dirs: .
  build-depends: base >= 4.1 && < 5,
                 bytestring >= 0.9.2.1 && < 1,
                 text >= 0.11.2.2 && < 1
  ghc-options: -Wall -fwarn-tabs
  default-language: Haskell2010


test-suite test
  type:           exitcode-stdio-1.0

  hs-source-dirs: test
  main-is:        Main.hs
  other-modules:
    StrictEq

  ghc-options: -Wall -fno-warn-name-shadowing -fno-warn-unused-do-bind

  extensions: NamedFieldPuns
            , OverloadedStrings
            , Rank2Types
            , RecordWildCards

  build-depends: base
               , base16-bytestring
               , bytestring
               , directory
               , HUnit
               , direct-sqlite
               , text<|MERGE_RESOLUTION|>--- conflicted
+++ resolved
@@ -13,38 +13,29 @@
 Cabal-version: >= 1.10
 Build-type: Simple
 description:
-<<<<<<< HEAD
   This package is not very different from the other SQLite3 bindings out
   there, but it fixes a few deficiencies I was finding.  It is not as
   complete as bindings-sqlite3, but is slightly higher-level, in that it
   supports marshalling of data values to and from the database.  In
   particular, it supports strings encoded as UTF8, and BLOBs represented
   as ByteStrings.
-  
-  Version 2.1 improves handling of invalid UTF-8 and changes error handling
-  to be more complete.  It also adds a build flag to build against the system
-  sqlite instead of the bundled one, optionally (disabled by default).
-  
-  Version 2.0 uses Text for strings instead of String.
-  
-  Version 1.1.0.1 switches to the Faction packaging system and makes no other
-=======
-  This package is not very different from the other SQLite3 bindings out there, but
-  it fixes a few deficiencies I was finding.  It is not as complete as bindings-sqlite3,
-  but is slightly higher-level, in that it supports marshalling of data values to and
-  from the database.  In particular, it supports strings encoded as UTF8, and BLOBs
-  represented as ByteStrings.
   .
   Release history:
   .
-  [2.0] uses Text for strings instead of String.
+  [Version 2.1.1] actually does what version 2.1 claimed to, since the author
+  made a mistake with git.
   .
-  [1.1.0.1] switches to the Faction packaging system and makes no other
->>>>>>> 7649ce4f
+  [Version 2.1] improves handling of invalid UTF-8 and changes error handling
+  to be more complete.  It also adds a build flag to build against the system
+  sqlite instead of the bundled one, optionally (disabled by default).
+  .
+  [Version 2.0] uses Text for strings instead of String.
+  .
+  [Version 1.1.0.1] switches to the Faction packaging system and makes no other
   changes.
   .
-  [1.1] adds the SQLite amalgamation file (version 3.7.5) to the project, so that
-  there are no external dependencies.
+  [Version 1.1] adds the SQLite amalgamation file (version 3.7.5) to the
+  project, so that there are no external dependencies.
 
 extra-source-files:
   sqlite3.c
